--- conflicted
+++ resolved
@@ -1,6 +1,3 @@
-from functools import partial
-
-from ariadne.asgi import GraphQL
 from fastapi import FastAPI
 from fastapi.middleware.cors import CORSMiddleware
 
@@ -9,17 +6,8 @@
 
 
 def mount_api(app: FastAPI, app_manager: AppManager) -> FastAPI:
-<<<<<<< HEAD
-    app = register_rest_endpoints(app, app_manager)
-    schema = build_schema()
-    get_context_value = partial(get_context, _apps=app_manager)
-    graphql = GraphQL(schema, debug=True, context_value=get_context_value)
-    app.mount("/graphql/", graphql)
-    origins = ["http://localhost:3000", "https://the-history-atlas-server-4ubzi.ondigitalocean.app"]
-=======
     app = register_rest_endpoints(app)
     origins = ["http://localhost:3000", "https://urchin-app-f6n6t.ondigitalocean.app"]
->>>>>>> 6ee1c87f
     app.add_middleware(
         CORSMiddleware,
         allow_origins=origins,
