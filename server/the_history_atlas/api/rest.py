from fastapi import FastAPI
from typing import Literal
from faker import Faker
import random
from uuid import uuid4

from the_history_atlas.apps.app_manager import AppManager
from the_history_atlas.apps.domain.models.core import Location, Source, CalendarDate, Tag, Map, HistoryEvent, Story

fake = Faker()
Faker.seed(872)

# Models
<<<<<<< HEAD
=======
class Point(BaseModel):
    id: str
    latitude: float
    longitude: float
    name: str


class Location(Point):
    pass


class Source(BaseModel):
    id: str
    text: str
    title: str
    author: str
    publisher: str
    pubDate: str


class CalendarDate(BaseModel):
    time: str
    calendar: str
    precision: int


class Tag(BaseModel):
    id: str
    type: str
    startChar: int
    stopChar: int
    name: str
    defaultStoryId: str


class Map(BaseModel):
    locations: List[Location]


class HistoryEvent(BaseModel):
    id: str
    text: str
    lang: str
    date: CalendarDate
    source: Source
    tags: List[Tag]
    map: Map
    focus: Union[None, str] = None
    storyTitle: str
    stories: List[str] = []


class Story(BaseModel):
    id: str
    name: str
    events: List[HistoryEvent]
    index: int
>>>>>>> 6ee1c87f


# Helper Functions
def build_story_title():
    time_name = fake.date_this_century().strftime("%Y-%m-%d")
    story_templates = [
        lambda: f"The life of {fake.name()}.",
        lambda: f"The history of {time_name}.",
        lambda: f"The history of {fake.city()}.",
    ]
    return random.choice(story_templates)()


def build_date(exact: bool, base_date=None):
    if exact:
        return base_date or fake.date_this_century()
    return fake.date_between(start_date="-60y", end_date="today")


def build_source():
    return Source(
        id=str(uuid4()),
        text=fake.paragraph(),
        title=fake.sentence(),
        author=fake.name(),
        publisher=fake.company(),
        pubDate=str(fake.date_this_decade()),
    )


def build_tags(text, map_options):
    person_name = fake.name()
    point = build_point(map_options)
    time_name = fake.date_this_century().strftime("%Y-%m-%d")

    tagged_text = f"{person_name} visited {point.name} on {time_name}. {text}"

    return [
        Tag(
            id=str(uuid4()),
            type="PERSON",
            startChar=0,
            stopChar=len(person_name),
            name=person_name,
            defaultStoryId=str(uuid4()),
        ),
        Tag(
            id=str(uuid4()),
            type="PLACE",
            startChar=len(person_name) + 9,
            stopChar=len(person_name) + 9 + len(point.name),
            name=point.name,
            defaultStoryId=str(uuid4()),
        ),
        Tag(
            id=str(uuid4()),
            type="TIME",
            startChar=len(person_name) + 19 + len(point.name),
            stopChar=len(person_name) + 19 + len(point.name) + len(time_name),
            name=time_name,
            defaultStoryId=str(uuid4()),
        ),
    ], tagged_text


def build_point(map_options):
    latitude, longitude = fake.local_latlng(country_code="US", coords_only=True)
    return Location(
        id=str(uuid4()),
        latitude=float(latitude),
        longitude=float(longitude),
        name=fake.city(),
    )


def build_event(map_options, story_title):
    text = fake.sentence()
    tags, tagged_text = build_tags(text, map_options)
    return HistoryEvent(
        id=str(uuid4()),
        text=tagged_text,
        lang="en",
        date=CalendarDate(
            time=str(build_date(exact=True)),
            calendar="gregorian",
            precision=11,
        ),
        source=build_source(),
        tags=tags,
        map=Map(locations=[build_point(map_options)]),
        focus=None,
        storyTitle=story_title,
        stories=[],
    )


def build_story():
    story_title = build_story_title()
    events = [build_event({}, story_title) for _ in range(10)]
    return Story(id=str(uuid4()), name=story_title, events=events, index=5)


def register_rest_endpoints(app: FastAPI, app_manager: AppManager) -> FastAPI:
    # API Endpoints
    @app.get("/history", response_model=Story)
    def get_history(
        storyId: int | None = None,
        eventId: int | None = None,
        direction: Literal["next", "prev"] | None = None
    ):
        return app_manager

    return app<|MERGE_RESOLUTION|>--- conflicted
+++ resolved
@@ -11,67 +11,6 @@
 Faker.seed(872)
 
 # Models
-<<<<<<< HEAD
-=======
-class Point(BaseModel):
-    id: str
-    latitude: float
-    longitude: float
-    name: str
-
-
-class Location(Point):
-    pass
-
-
-class Source(BaseModel):
-    id: str
-    text: str
-    title: str
-    author: str
-    publisher: str
-    pubDate: str
-
-
-class CalendarDate(BaseModel):
-    time: str
-    calendar: str
-    precision: int
-
-
-class Tag(BaseModel):
-    id: str
-    type: str
-    startChar: int
-    stopChar: int
-    name: str
-    defaultStoryId: str
-
-
-class Map(BaseModel):
-    locations: List[Location]
-
-
-class HistoryEvent(BaseModel):
-    id: str
-    text: str
-    lang: str
-    date: CalendarDate
-    source: Source
-    tags: List[Tag]
-    map: Map
-    focus: Union[None, str] = None
-    storyTitle: str
-    stories: List[str] = []
-
-
-class Story(BaseModel):
-    id: str
-    name: str
-    events: List[HistoryEvent]
-    index: int
->>>>>>> 6ee1c87f
-
 
 # Helper Functions
 def build_story_title():
@@ -83,12 +22,10 @@
     ]
     return random.choice(story_templates)()
 
-
 def build_date(exact: bool, base_date=None):
     if exact:
         return base_date or fake.date_this_century()
     return fake.date_between(start_date="-60y", end_date="today")
-
 
 def build_source():
     return Source(
@@ -99,7 +36,6 @@
         publisher=fake.company(),
         pubDate=str(fake.date_this_decade()),
     )
-
 
 def build_tags(text, map_options):
     person_name = fake.name()
@@ -166,11 +102,15 @@
         stories=[],
     )
 
-
 def build_story():
     story_title = build_story_title()
     events = [build_event({}, story_title) for _ in range(10)]
-    return Story(id=str(uuid4()), name=story_title, events=events, index=5)
+    return Story(
+        id=str(uuid4()),
+        name=story_title,
+        events=events,
+        index=5
+    )
 
 
 def register_rest_endpoints(app: FastAPI, app_manager: AppManager) -> FastAPI:
