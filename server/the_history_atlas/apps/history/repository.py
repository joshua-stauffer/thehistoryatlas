--- conflicted
+++ resolved
@@ -19,14 +19,11 @@
     StoryOrder,
     StoryName,
     StoryPointer,
-<<<<<<< HEAD
+    TagInstanceWithTime,
+    TagInstanceWithTimeAndOrder,
     LatLong,
     CalendarDate,
     MapStory,
-=======
-    TagInstanceWithTime,
-    TagInstanceWithTimeAndOrder,
->>>>>>> 9c8f0991
 )
 from the_history_atlas.apps.domain.models.history import (
     Source as ADMSource,
@@ -1117,7 +1114,265 @@
 
         return row
 
-<<<<<<< HEAD
+    @trace_db("bulk_create_tag_instances")
+    def bulk_create_tag_instances(
+        self,
+        tag_instances: list[TagInstanceInput],
+        after: list[UUID],
+        session: Session,
+    ) -> list[TagInstanceModel]:
+        """Create multiple tag instances in a single operation for better performance."""
+        # Group tag instances by tag_id for efficient story ordering
+        instances_by_tag = defaultdict(list)
+        for instance in tag_instances:
+            instances_by_tag[instance.tag_id].append(instance)
+
+        # Process each tag group
+        result_instances = []
+
+        for tag_id, instances in instances_by_tag.items():
+            # Prepare all instances for this tag
+            models = []
+            values = []
+
+            for i, instance in enumerate(instances):
+                instance_id = uuid4()
+
+                model = TagInstanceModel(
+                    id=instance_id,
+                    **instance.model_dump(),
+                )
+                models.append(model)
+
+                values.append(model.model_dump())
+
+            if values:
+                placeholders = []
+                all_params = {"after": json.dumps([str(id) for id in after])}
+
+                for i, val in enumerate(values):
+                    placeholder = f"(:id_{i}, :start_char_{i}, :stop_char_{i}, :summary_id_{i}, :tag_id_{i}, :story_order_{i}, :after)"
+                    placeholders.append(placeholder)
+
+                    for key, value in val.items():
+                        all_params[f"{key}_{i}"] = value
+
+                stmt = f"""
+                    INSERT INTO tag_instances
+                        (id, start_char, stop_char, summary_id, tag_id, story_order, after)
+                    VALUES
+                        {', '.join(placeholders)}
+                """
+                session.execute(text(stmt), all_params)
+
+            result_instances.extend(models)
+
+        return result_instances
+
+    def update_null_story_order(self, tag_id: UUID, session: Session) -> None:
+        """
+        Updates all null story_order values for a given tag_id based on time ordering.
+
+        This method:
+        1. Finds all tag instances with null story_order for the given tag_id
+        2. For each instance, determines the correct order using event datetime
+        3. Updates all instances in a single database operation
+        4. Uses a sparse integer approach for story_order values
+
+        Args:
+            tag_id: UUID of the tag to update story orders for
+            session: SQLAlchemy session to use
+        """
+        tag_instances = session.execute(
+            text(
+                """
+                SELECT 
+                    tag_instances.id,
+                    tag_instances.summary_id,
+                    tag_instances.tag_id,
+                    tag_instances.after,
+                    tag_instances.story_order,
+                    (
+                        SELECT times.datetime
+                        FROM summaries s
+                        JOIN tag_instances ti ON ti.summary_id = s.id
+                        JOIN tags t ON t.id = ti.tag_id AND t.type = 'TIME'
+                        JOIN times ON times.id = t.id
+                        WHERE s.id = tag_instances.summary_id
+                        ORDER BY times.datetime, times.precision
+                        LIMIT 1
+                    ) AS datetime,
+                    (
+                        SELECT times.precision
+                        FROM summaries s
+                        JOIN tag_instances ti ON ti.summary_id = s.id
+                        JOIN tags t ON t.id = ti.tag_id AND t.type = 'TIME'
+                        JOIN times ON times.id = t.id
+                        WHERE s.id = tag_instances.summary_id
+                        ORDER BY times.datetime, times.precision
+                        LIMIT 1
+                    ) AS precision
+                FROM tag_instances
+                WHERE tag_instances.tag_id = :tag_id
+                """
+            ),
+            {"tag_id": tag_id},
+        ).all()
+        nonnull_instances: list[TagInstanceWithTimeAndOrder] = []
+        null_instances: list[TagInstanceWithTime] = []
+        for row in tag_instances:
+            if row.story_order is None:
+                null_instances.append(
+                    TagInstanceWithTime.model_validate(row, from_attributes=True)
+                )
+            else:
+                nonnull_instances.append(
+                    TagInstanceWithTimeAndOrder.model_validate(
+                        row, from_attributes=True
+                    )
+                )
+
+        if not null_instances:
+            return
+
+        instance_updates: list[dict[str, int]] = []
+        for target in null_instances:
+            try:
+                story_order = self.get_story_order(
+                    tag_instances=nonnull_instances,
+                    target=target,
+                )
+            except RebalanceError:
+                # commit current state so current calculations are included in the rebalance
+                if instance_updates:
+                    self._bulk_update_story_order(
+                        instance_updates=instance_updates,
+                        session=session,
+                        tag_id=tag_id,
+                    )
+                raise
+            instance_updates.append({"id": target.id, "story_order": story_order})
+            # insert the new story into nonnull instances so its available for the next calculation
+            new_nonnull_instance = TagInstanceWithTimeAndOrder.model_validate(
+                {
+                    **target.model_dump(),
+                    "story_order": story_order,
+                }
+            )
+            try:
+                index = next(
+                    i
+                    for i, tag_instance in enumerate(nonnull_instances)
+                    if tag_instance.story_order < story_order
+                )
+                nonnull_instances.insert(index, new_nonnull_instance)
+            except StopIteration:  # story order belongs at the end
+                nonnull_instances.append(new_nonnull_instance)
+
+        # Update all instances in a single operation
+        if instance_updates:
+            self._bulk_update_story_order(
+                instance_updates=instance_updates, session=session, tag_id=tag_id
+            )
+
+    def _bulk_update_story_order(
+        self, instance_updates: list[dict[str, int]], session: Session, tag_id: UUID
+    ):
+        # Prepare the SQL for bulk update
+        update_stmt = "UPDATE tag_instances SET story_order = CASE id "
+        params = {"tag_id": tag_id}
+        id_list = []
+        for i, update in enumerate(instance_updates):
+            update_stmt += f"WHEN :id_{i} THEN :order_{i} "
+            params[f"id_{i}"] = update["id"]
+            params[f"order_{i}"] = update["story_order"]
+            id_list.append(f":id_{i}")
+        update_stmt += (
+            "ELSE story_order END WHERE tag_id = :tag_id AND id IN ("
+            + ", ".join(id_list)
+            + ")"
+        )
+        # Execute the update
+        session.execute(text(update_stmt), params)
+        session.commit()
+
+    def rebalance_story_order(self, tag_id: UUID, session: Session) -> dict[UUID, int]:
+        """Rebalances story_order values for a given tag_id.
+
+        Takes all non-null story_order values for the given tag_id and updates them
+        to maintain their relative ordering while ensuring exactly 1000 between each value.
+        Null values are left untouched.
+
+        Args:
+            tag_id: UUID of the tag to rebalance story orders for
+            session: SQLAlchemy session to use
+
+        Returns:
+            dict[UUID, int]: A dictionary mapping tag instance IDs to their new story order values
+        """
+        # Get all non-null story_order values for this tag, ordered
+        rows = session.execute(
+            text(
+                """
+                SELECT id, story_order
+                FROM tag_instances 
+                WHERE tag_id = :tag_id 
+                AND story_order IS NOT NULL
+                ORDER BY story_order ASC
+                """
+            ),
+            {"tag_id": tag_id},
+        ).all()
+
+        if not rows:
+            return {}
+
+        # First set all story_orders to NULL to avoid unique constraint violations
+        session.execute(
+            text(
+                """
+                UPDATE tag_instances 
+                SET story_order = NULL 
+                WHERE tag_id = :tag_id 
+                AND id IN (SELECT id FROM tag_instances WHERE tag_id = :tag_id AND story_order IS NOT NULL)
+                """
+            ),
+            {"tag_id": tag_id},
+        )
+
+        # Calculate new story_order values with 1000 between each
+        BASE_ORDER = 100_000  # Start at 100,000 to match existing pattern
+        INTERVAL = 1_000
+
+        updates = []
+        result = {}
+        for i, row in enumerate(rows):
+            new_order = BASE_ORDER + (i * INTERVAL)
+            updates.append({"id": row.id, "story_order": new_order})
+            result[row.id] = new_order
+
+        # Update all instances in a single operation
+        if updates:
+            update_stmt = "UPDATE tag_instances SET story_order = CASE id "
+            params = {"tag_id": tag_id}
+            id_list = []
+
+            for i, update in enumerate(updates):
+                update_stmt += f"WHEN :id_{i} THEN :order_{i} "
+                params[f"id_{i}"] = update["id"]
+                params[f"order_{i}"] = update["story_order"]
+                id_list.append(f":id_{i}")
+
+            update_stmt += (
+                "ELSE story_order END WHERE tag_id = :tag_id AND id IN ("
+                + ", ".join(id_list)
+                + ")"
+            )
+
+            session.execute(text(update_stmt), params)
+            session.commit()
+        return result
+
     def get_people_stories_by_bounds_and_time(
         self,
         min_bound: LatLong,
@@ -1214,264 +1469,4 @@
                     )
                 )
 
-            return stories
-=======
-    @trace_db("bulk_create_tag_instances")
-    def bulk_create_tag_instances(
-        self,
-        tag_instances: list[TagInstanceInput],
-        after: list[UUID],
-        session: Session,
-    ) -> list[TagInstanceModel]:
-        """Create multiple tag instances in a single operation for better performance."""
-        # Group tag instances by tag_id for efficient story ordering
-        instances_by_tag = defaultdict(list)
-        for instance in tag_instances:
-            instances_by_tag[instance.tag_id].append(instance)
-
-        # Process each tag group
-        result_instances = []
-
-        for tag_id, instances in instances_by_tag.items():
-            # Prepare all instances for this tag
-            models = []
-            values = []
-
-            for i, instance in enumerate(instances):
-                instance_id = uuid4()
-
-                model = TagInstanceModel(
-                    id=instance_id,
-                    **instance.model_dump(),
-                )
-                models.append(model)
-
-                values.append(model.model_dump())
-
-            if values:
-                placeholders = []
-                all_params = {"after": json.dumps([str(id) for id in after])}
-
-                for i, val in enumerate(values):
-                    placeholder = f"(:id_{i}, :start_char_{i}, :stop_char_{i}, :summary_id_{i}, :tag_id_{i}, :story_order_{i}, :after)"
-                    placeholders.append(placeholder)
-
-                    for key, value in val.items():
-                        all_params[f"{key}_{i}"] = value
-
-                stmt = f"""
-                    INSERT INTO tag_instances
-                        (id, start_char, stop_char, summary_id, tag_id, story_order, after)
-                    VALUES
-                        {', '.join(placeholders)}
-                """
-                session.execute(text(stmt), all_params)
-
-            result_instances.extend(models)
-
-        return result_instances
-
-    def update_null_story_order(self, tag_id: UUID, session: Session) -> None:
-        """
-        Updates all null story_order values for a given tag_id based on time ordering.
-
-        This method:
-        1. Finds all tag instances with null story_order for the given tag_id
-        2. For each instance, determines the correct order using event datetime
-        3. Updates all instances in a single database operation
-        4. Uses a sparse integer approach for story_order values
-
-        Args:
-            tag_id: UUID of the tag to update story orders for
-            session: SQLAlchemy session to use
-        """
-        tag_instances = session.execute(
-            text(
-                """
-                SELECT 
-                    tag_instances.id,
-                    tag_instances.summary_id,
-                    tag_instances.tag_id,
-                    tag_instances.after,
-                    tag_instances.story_order,
-                    (
-                        SELECT times.datetime
-                        FROM summaries s
-                        JOIN tag_instances ti ON ti.summary_id = s.id
-                        JOIN tags t ON t.id = ti.tag_id AND t.type = 'TIME'
-                        JOIN times ON times.id = t.id
-                        WHERE s.id = tag_instances.summary_id
-                        ORDER BY times.datetime, times.precision
-                        LIMIT 1
-                    ) AS datetime,
-                    (
-                        SELECT times.precision
-                        FROM summaries s
-                        JOIN tag_instances ti ON ti.summary_id = s.id
-                        JOIN tags t ON t.id = ti.tag_id AND t.type = 'TIME'
-                        JOIN times ON times.id = t.id
-                        WHERE s.id = tag_instances.summary_id
-                        ORDER BY times.datetime, times.precision
-                        LIMIT 1
-                    ) AS precision
-                FROM tag_instances
-                WHERE tag_instances.tag_id = :tag_id
-                """
-            ),
-            {"tag_id": tag_id},
-        ).all()
-        nonnull_instances: list[TagInstanceWithTimeAndOrder] = []
-        null_instances: list[TagInstanceWithTime] = []
-        for row in tag_instances:
-            if row.story_order is None:
-                null_instances.append(
-                    TagInstanceWithTime.model_validate(row, from_attributes=True)
-                )
-            else:
-                nonnull_instances.append(
-                    TagInstanceWithTimeAndOrder.model_validate(
-                        row, from_attributes=True
-                    )
-                )
-
-        if not null_instances:
-            return
-
-        instance_updates: list[dict[str, int]] = []
-        for target in null_instances:
-            try:
-                story_order = self.get_story_order(
-                    tag_instances=nonnull_instances,
-                    target=target,
-                )
-            except RebalanceError:
-                # commit current state so current calculations are included in the rebalance
-                if instance_updates:
-                    self._bulk_update_story_order(
-                        instance_updates=instance_updates,
-                        session=session,
-                        tag_id=tag_id,
-                    )
-                raise
-            instance_updates.append({"id": target.id, "story_order": story_order})
-            # insert the new story into nonnull instances so its available for the next calculation
-            new_nonnull_instance = TagInstanceWithTimeAndOrder.model_validate(
-                {
-                    **target.model_dump(),
-                    "story_order": story_order,
-                }
-            )
-            try:
-                index = next(
-                    i
-                    for i, tag_instance in enumerate(nonnull_instances)
-                    if tag_instance.story_order < story_order
-                )
-                nonnull_instances.insert(index, new_nonnull_instance)
-            except StopIteration:  # story order belongs at the end
-                nonnull_instances.append(new_nonnull_instance)
-
-        # Update all instances in a single operation
-        if instance_updates:
-            self._bulk_update_story_order(
-                instance_updates=instance_updates, session=session, tag_id=tag_id
-            )
-
-    def _bulk_update_story_order(
-        self, instance_updates: list[dict[str, int]], session: Session, tag_id: UUID
-    ):
-        # Prepare the SQL for bulk update
-        update_stmt = "UPDATE tag_instances SET story_order = CASE id "
-        params = {"tag_id": tag_id}
-        id_list = []
-        for i, update in enumerate(instance_updates):
-            update_stmt += f"WHEN :id_{i} THEN :order_{i} "
-            params[f"id_{i}"] = update["id"]
-            params[f"order_{i}"] = update["story_order"]
-            id_list.append(f":id_{i}")
-        update_stmt += (
-            "ELSE story_order END WHERE tag_id = :tag_id AND id IN ("
-            + ", ".join(id_list)
-            + ")"
-        )
-        # Execute the update
-        session.execute(text(update_stmt), params)
-        session.commit()
-
-    def rebalance_story_order(self, tag_id: UUID, session: Session) -> dict[UUID, int]:
-        """Rebalances story_order values for a given tag_id.
-
-        Takes all non-null story_order values for the given tag_id and updates them
-        to maintain their relative ordering while ensuring exactly 1000 between each value.
-        Null values are left untouched.
-
-        Args:
-            tag_id: UUID of the tag to rebalance story orders for
-            session: SQLAlchemy session to use
-
-        Returns:
-            dict[UUID, int]: A dictionary mapping tag instance IDs to their new story order values
-        """
-        # Get all non-null story_order values for this tag, ordered
-        rows = session.execute(
-            text(
-                """
-                SELECT id, story_order
-                FROM tag_instances 
-                WHERE tag_id = :tag_id 
-                AND story_order IS NOT NULL
-                ORDER BY story_order ASC
-                """
-            ),
-            {"tag_id": tag_id},
-        ).all()
-
-        if not rows:
-            return {}
-
-        # First set all story_orders to NULL to avoid unique constraint violations
-        session.execute(
-            text(
-                """
-                UPDATE tag_instances 
-                SET story_order = NULL 
-                WHERE tag_id = :tag_id 
-                AND id IN (SELECT id FROM tag_instances WHERE tag_id = :tag_id AND story_order IS NOT NULL)
-                """
-            ),
-            {"tag_id": tag_id},
-        )
-
-        # Calculate new story_order values with 1000 between each
-        BASE_ORDER = 100_000  # Start at 100,000 to match existing pattern
-        INTERVAL = 1_000
-
-        updates = []
-        result = {}
-        for i, row in enumerate(rows):
-            new_order = BASE_ORDER + (i * INTERVAL)
-            updates.append({"id": row.id, "story_order": new_order})
-            result[row.id] = new_order
-
-        # Update all instances in a single operation
-        if updates:
-            update_stmt = "UPDATE tag_instances SET story_order = CASE id "
-            params = {"tag_id": tag_id}
-            id_list = []
-
-            for i, update in enumerate(updates):
-                update_stmt += f"WHEN :id_{i} THEN :order_{i} "
-                params[f"id_{i}"] = update["id"]
-                params[f"order_{i}"] = update["story_order"]
-                id_list.append(f":id_{i}")
-
-            update_stmt += (
-                "ELSE story_order END WHERE tag_id = :tag_id AND id IN ("
-                + ", ".join(id_list)
-                + ")"
-            )
-
-            session.execute(text(update_stmt), params)
-            session.commit()
-        return result
->>>>>>> 9c8f0991
+            return stories