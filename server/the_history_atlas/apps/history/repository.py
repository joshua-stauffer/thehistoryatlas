import logging
from collections import defaultdict
from datetime import datetime, timedelta
from typing import (
    Tuple,
    Optional,
    List,
    Literal,
    Any,
    Callable,
    ClassVar,
    TypeVar,
    cast,
)
from uuid import uuid4, UUID
from enum import Enum

from sqlalchemy import select, text, create_engine, orm, insert, and_, update, exists
from sqlalchemy.orm import Session, sessionmaker

from the_history_atlas.apps.database import DatabaseClient
from the_history_atlas.apps.domain.core import (
    TagPointer,
    StoryOrder,
    StoryName,
    StoryPointer,
)
from the_history_atlas.apps.domain.models.history import (
    Source as ADMSource,
)
from the_history_atlas.apps.domain.models.history.get_fuzzy_search_by_name import (
    FuzzySearchByName,
)
from the_history_atlas.apps.domain.models.history.get_events import (
    EventQuery,
    EventRow,
    TagRow,
    CalendarDateRow,
    LocationRow,
    TagNames,
)
from the_history_atlas.apps.domain.models.history.tables import (
    PersonModel,
    TagInstanceModel,
    NameModel,
    PlaceModel,
    TagNameAssocModel,
    SummaryModel,
)
from the_history_atlas.apps.domain.models.history.tables.time import (
    TimePrecision,
    TimeModel,
)
from the_history_atlas.apps.history.errors import MissingResourceError
from the_history_atlas.apps.history.schema import (
    Base,
    Person,
    Place,
    Summary,
    Time,
    Source,
    Tag,
    TagInstance,
)
from the_history_atlas.apps.history.trie import Trie
from the_history_atlas.apps.history.tracing import trace_db, trace_method, trace_block

log = logging.getLogger(__name__)


class Repository:

    Session: sessionmaker

    def __init__(self, database_client: DatabaseClient, source_trie: Trie):
        self._source_trie = source_trie
        self._engine = database_client

        self.Session = sessionmaker(bind=database_client)
        Base.metadata.create_all(self._engine)

    def get_all_source_titles_and_authors(self) -> List[Tuple[str, str]]:
        """Util for building Source search trie. Returns a list of (name, id) tuples."""
        res: List[Tuple[str, str]] = []
        with Session(self._engine, future=True) as session:
            sources = session.query(Source).all()
            for source in sources:
                res.extend(
                    [
                        (source.title, source.id),
                        (source.author, source.id),
                    ]
                )
        return res

    def get_name_by_fuzzy_search(self, name: str) -> List[FuzzySearchByName]:
        """Search for possible completions to a given string from known entity names using PostgreSQL."""
        if name == "":
            return []

        # Use PostgreSQL trigram similarity search
        with Session(self._engine, future=True) as session:
            # Query for names that match using trigram similarity
            query = text(
                """
                SELECT 
                    names.name, 
                    ARRAY_AGG(tag_names.tag_id) AS ids
                FROM names
                JOIN tag_names ON names.id = tag_names.name_id
                WHERE similarity(names.name, :search_term) > 0.3
                   OR names.name ILIKE :like_pattern
                GROUP BY names.name
                ORDER BY similarity(names.name, :search_term) DESC
                LIMIT 10
            """
            )

            results = session.execute(
                query, {"search_term": name, "like_pattern": f"%{name}%"}
            ).all()

            return [
                FuzzySearchByName(
                    name=row.name, ids=row.ids  # The ids are already UUID objects
                )
                for row in results
            ]

    def get_default_story_and_event(
        self,
    ) -> StoryPointer:
        with Session(self._engine, future=True) as session:
            # get the beginning of a person's life
            row = session.execute(
                text(
                    """
                    SELECT summary_id as event_id, tag_id as story_id
                    FROM tag_instances
                    JOIN tags ON tag_instances.tag_id = tags.id
                    WHERE tag_instances.story_order = 0
                    AND tag_instances.story_order IS NOT NULL
                    AND tags.type = 'PERSON'
                    ORDER BY RANDOM()
                    LIMIT 1;
                """
                )
            ).one()
            return StoryPointer(
                event_id=row.event_id,
                story_id=row.story_id,
            )

    def get_default_event_by_story(self, story_id: UUID) -> StoryPointer:
        # given a story, return the first event
        with Session(self._engine, future=True) as session:
            row = session.execute(
                text(
                    """
                    SELECT summary_id as event_id, tag_id as story_id
                    FROM tag_instances
                    WHERE tag_instances.story_order = 0
                    AND tag_instances.story_order IS NOT NULL
                    AND tag_instances.tag_id = :story_id
                """
                ),
                {"story_id": story_id},
            ).one()
            return StoryPointer(
                event_id=row.event_id,
                story_id=row.story_id,
            )

    def get_default_story_by_event(self, event_id: UUID) -> StoryPointer:
        with Session(self._engine, future=True) as session:
            # given an event, always return a person's story
            row = session.execute(
                text(
                    """
                    SELECT summary_id as event_id, tag_id as story_id
                    FROM tag_instances
                    JOIN tags ON tag_instances.tag_id = tags.id
                    WHERE tag_instances.story_order = 0
                    AND tag_instances.story_order IS NOT NULL
                    AND tags.type = 'PERSON'
                    AND tag_instances.tag_id = :event_id
                    ORDER BY RANDOM()
                    LIMIT 1;
                """
                ),
                {"event_id": event_id},
            ).one()
            return StoryPointer(
                event_id=row.event_id,
                story_id=row.story_id,
            )

    def get_story_pointers(
        self,
        summary_id: UUID,
        tag_id: UUID,
        direction: Literal["next", "prev"] | None,
        session: Session,
    ) -> List[StoryPointer]:
        # todo: remove direction=None
        match direction:
            case "next":
                operator = ">"
                predicate = ""
                order_by_clause = "asc"
            case "prev":
                operator = "<"
                predicate = ""
                order_by_clause = "desc"
            case None:
                operator = ">="
                predicate = "- 5"
                order_by_clause = "asc"
            case _:
                raise RuntimeError("Unknown direction")
        query = f"""
                select 
                    ti.summary_id as event_id,
                    ti.tag_id as story_id
                from tag_instances ti
                where ti.tag_id = :tag_id
                and ti.story_order IS NOT NULL
                and ti.story_order {operator} (
                    select story_order from tag_instances
                    where tag_instances.tag_id =  :tag_id
                    and tag_instances.summary_id = :summary_id
                    and tag_instances.story_order IS NOT NULL
                ) {predicate}
                order by ti.story_order {order_by_clause}
                limit 10
            """
        rows = session.execute(
            text(query), {"tag_id": tag_id, "summary_id": summary_id}
        ).all()
        story_pointers = [
            StoryPointer.model_validate(row, from_attributes=True) for row in rows
        ]
        if direction == "prev":
            story_pointers.reverse()
        return story_pointers

    def get_related_story(
        self,
        summary_id: UUID,
        tag_id: UUID,
        direction: Literal["next", "prev"],
        session: Session,
    ) -> StoryPointer | None:
        related_tags = session.execute(
            text(
                """
                select
                    tags.id as tag_id,
                    tags.type as tag_type
                from summaries
                join tag_instances on summaries.id = tag_instances.summary_id
                join tags ON tag_instances.tag_id = tags.id
                where summaries.id = :summary_id;
            """
            ),
            {"summary_id": summary_id},
        ).all()
        related_tags_by_id = {row.tag_id: row.tag_type for row in related_tags}
        # this logic currently assumes one tag per type
        related_tags_by_type = {val: key for key, val in related_tags_by_id.items()}
        tag_type = related_tags_by_id.get(tag_id)
        if tag_type == "PERSON":
            story_id = related_tags_by_type.get("PLACE")
        elif tag_type == "PLACE":
            story_id = related_tags_by_type.get("TIME")
        else:
            time_story_id = related_tags_by_type.get("TIME")
            if not time_story_id:
                return None
            story_id = self.get_related_time_story(
                story_id=time_story_id,
                direction=direction,
                session=session,
            )
        if not story_id:
            return None
        last_datetime, last_precision = self.get_time_and_precision_by_tags(
            session=session, tag_ids=list(related_tags_by_id.keys())
        )
        event_id = self.get_closest_summary_id(
            story_id=story_id,
            datetime=last_datetime,
            precision=last_precision,
            direction=direction,
            session=session,
        )
        if not event_id:
            return None
        return StoryPointer(
            event_id=event_id,
            story_id=story_id,
        )

    def get_related_time_story(
        self, story_id: UUID, direction: Literal["next", "prev"], session: Session
    ) -> UUID | None:
        match direction:
            case "next":
                operator = ">"
                order_by_clause = "asc"
            case "prev":
                operator = "<"
                order_by_clause = "desc"
            case _:
                raise RuntimeError("Unknown direction")
        # todo: doesnt account for precision
        next_story_id = session.execute(
            text(
                f"""
                 select 
                 times.id
                 from times
                 where times.datetime {operator} (
                    select times.datetime
                    from tags
                    join times
                    on tags.id = times.id
                    where tags.id = :tag_id
                )
                order by times.datetime {order_by_clause}
                limit 1;
            """
            ),
            {"tag_id": story_id},
        ).scalar_one_or_none()
        return next_story_id

    def get_closest_summary_id(
        self,
        story_id: UUID,
        datetime: datetime,
        precision: TimePrecision,
        direction: Literal["next", "prev"],
        session: Session,
    ) -> UUID | None:
        # todo: account for precision
        match direction:
            case "next":
                operator = ">"
                order_by_clause = "asc"
            case "prev":
                operator = "<"
                order_by_clause = "desc"
            case _:
                raise RuntimeError("Unknown direction")
        return session.execute(
            text(
                f"""
                select
                    summaries.id as summary_id
                from summaries
                join tag_instances on summaries.id = tag_instances.summary_id
                join tags on tag_instances.tag_id = tags.id
                join times on times.id = tags.id
                where summaries.id in (
                    select summaries.id from summaries
                    join tag_instances on summaries.id = tag_instances.summary_id
                    where tag_instances.tag_id = :tag_id
                )
                and times.datetime {operator} :datetime
                order by times.datetime {order_by_clause}
                limit 1;
            """
            ),
            {"tag_id": story_id, "datetime": datetime},
        ).scalar_one_or_none()

    def get_events(
        self, event_ids: tuple[UUID, ...], session: Session
    ) -> list[EventQuery]:
        if not event_ids:
            return []
        event_query = session.execute(
            text(
                """
                -- event_rows
                select 
                    summaries.id as event_id,
                    summaries.text as text,
                    sources.id as source_id,
                    citations.text as source_text,
                    sources.title as source_title,
                    sources.author as source_author,
                    sources.publisher as source_publisher,
                    citations.access_date as source_access_date
                from summaries
                join citations
                    on citations.summary_id = summaries.id
                join sources
                    on sources.id = citations.source_id
                where summaries.id in :summary_ids;
            """
            ),
            {"summary_ids": event_ids},
        ).all()
        event_rows = {
            row.event_id: EventRow.model_validate(row, from_attributes=True)
            for row in event_query
        }
        if not event_rows:
            raise MissingResourceError("No events found")

        location_query = session.execute(
            text(
                """
                select
                    summaries.id as event_id,
                    tags.id as tag_id,
                    places.latitude,
                    places.longitude
                from summaries
                join tag_instances
                    on summaries.id = tag_instances.summary_id
                join tags
                    on tags.id = tag_instances.tag_id
                join places
                    on places.id = tags.id
                where summaries.id in :summary_ids;
            """
            ),
            {"summary_ids": event_ids},
        )
        location_rows = {
            row.event_id: LocationRow.model_validate(row, from_attributes=True)
            for row in location_query.all()
        }
        calendar_date_query = session.execute(
            text(
                """
                select
                	summaries.id as event_id,
                    times.datetime as datetime,
                    times.calendar_model as calendar_model,
                    times.precision as precision
                from summaries
                join tag_instances
                    on summaries.id = tag_instances.summary_id
                join tags
                    on tags.id = tag_instances.tag_id
                join times
                    on times.id = tags.id
                where summaries.id in :summary_ids;

            """
            ),
            {"summary_ids": event_ids},
        ).all()
        calendar_date_rows = {
            row.event_id: CalendarDateRow.model_validate(row, from_attributes=True)
            for row in calendar_date_query
        }
        tag_query = session.execute(
            text(
                """
                -- tag rows
                select
                    tags.type as type,
                    summaries.id as event_id,
                    tags.id as tag_id,
                    tag_instances.start_char as start_char,
                    tag_instances.stop_char as stop_char
                from summaries
                join tag_instances
                    on tag_instances.summary_id = summaries.id
                join tags
                    on tag_instances.tag_id = tags.id
                join tag_names
                    on tags.id = tag_names.tag_id
                where summaries.id in :summary_ids;
            """
            ),
            {"summary_ids": event_ids},
        ).all()
        tag_rows: defaultdict[UUID, list[TagRow]] = defaultdict(list)
        for row in tag_query:
            validated_row = TagRow.model_validate(row, from_attributes=True)
            tag_rows[row.event_id].append(validated_row)

        tag_ids = [
            tag_row.tag_id
            for tag_row_list in tag_rows.values()
            for tag_row in tag_row_list
        ]
        tag_name_query = session.execute(
            text(
                """
                select 
                    tags.id as tag_id,
                    array_agg(names.name) as names
                from tags
                join tag_names
                    on tags.id = tag_names.tag_id
                join names
                    on names.id = tag_names.name_id
                where tags.id in :tag_ids
                group by tags.id;
            """
            ),
            {"tag_ids": tuple(tag_ids)},
        ).all()
        tag_names = {
            row.tag_id: TagNames.model_validate(row, from_attributes=True)
            for row in tag_name_query
        }
        unordered_events = {
            event_id: EventQuery(
                event_id=event_id,
                event_row=event_row,
                tags=tag_rows[event_id],
                calendar_date=calendar_date_rows[event_id],
                location_row=location_rows[event_id],
                names=tag_names,
            )
            for event_id, event_row in event_rows.items()
        }
        return [unordered_events[event_id] for event_id in event_ids]

    def get_story_names(
        self, story_ids: tuple[UUID, ...], session: Session
    ) -> dict[UUID, dict[str, str]]:
        rows = session.execute(
            text(
                """
                select
                    tag_id as story_id,
                    name as story_name,
                    description
                from story_names
                where tag_id in :story_ids;
            """
            ),
            {"story_ids": story_ids},
        ).all()
        return {
            row.story_id: {"name": row.story_name, "description": row.description}
            for row in rows
        }

    @trace_db("create_summary")
    def create_summary(self, id: UUID, text: str) -> None:
        """Creates a new summary"""
        log.info(f"Creating a new summary: {text[:50]}...")
        summary = Summary(id=id, text=text)
        with Session(self._engine, future=True) as session:
            session.add(summary)
            session.commit()

    @trace_db("create_citation")
    def create_citation(
        self,
        session: Session,
        id: UUID,
        citation_text: str,
        page_num: Optional[int] = None,
        access_date: Optional[str] = None,
    ) -> None:
        """Initializes a new citation in the database."""
        # doesn't create fkeys
        stmt = """
            insert into citations (id, text, page_num, access_date)
            values (:id, :text, :page_num, :access_date)
        """
        session.execute(
            text(stmt),
            {
                "id": id,
                "text": citation_text,
                "page_num": page_num,
                "access_date": access_date,
            },
        )

    @trace_db("create_citation_source_fkey")
    def create_citation_source_fkey(
        self,
        session: Session,
        citation_id: UUID,
        source_id: UUID,
    ):
        stmt = f"""
            update citations set source_id = :source_id 
                where citations.id = :citation_id
        """
        session.execute(
            text(stmt), {"source_id": source_id, "citation_id": citation_id}
        )

    @trace_db("create_citation_summary_fkey")
    def create_citation_summary_fkey(
        self,
        session: Session,
        citation_id: UUID,
        summary_id: UUID,
    ):
        stmt = f"""
            update citations set summary_id = :summary_id 
                where citations.id = :citation_id
        """
        session.execute(
            text(stmt), {"summary_id": summary_id, "citation_id": citation_id}
        )

    @trace_db("create_citation_complete")
    def create_citation_complete(
        self,
        session: Session,
        id: UUID,
        citation_text: str,
        source_id: UUID,
        summary_id: UUID,
        access_date: Optional[str] = None,
        page_num: Optional[int] = None,
    ) -> None:
        """Creates a citation with all relationships in a single database operation"""
        stmt = """
            INSERT INTO citations 
                (id, text, source_id, summary_id, page_num, access_date)
            VALUES 
                (:id, :text, :source_id, :summary_id, :page_num, :access_date)
        """
        session.execute(
            text(stmt),
            {
                "id": id,
                "text": citation_text,
                "source_id": source_id,
                "summary_id": summary_id,
                "page_num": page_num,
                "access_date": access_date,
            },
        )

    def create_person(
        self,
        id: UUID,
        session: Session,
        wikidata_id: str | None = None,
        wikidata_url: str | None = None,
    ) -> PersonModel:
        stmt = """
                insert into tags (id, type, wikidata_id, wikidata_url)
                values (:id, :type, :wikidata_id, :wikidata_url);
                insert into people (id)
                values (:id);
            """
        session.execute(
            text(stmt),
            {
                "id": id,
                "type": "PERSON",
                "wikidata_id": wikidata_id,
                "wikidata_url": wikidata_url,
            },
        )
        return PersonModel(id=id)

    def get_tag_id_by_wikidata_id(self, wikidata_id: str) -> UUID:
        with Session(self._engine, future=True) as session:
            query = text(
                """
                    select id from tags where wikidata_id = :wikidata_id;
                """
            )
            id = session.execute(
                query, {"wikidata_id": wikidata_id}
            ).scalar_one_or_none()
            return id

    def get_place_by_id(self, id: UUID, session: Session) -> PlaceModel | None:
        stmt = """
            select id, latitude, longitude, geoshape 
            from places where places.id = :id;
        """
        res = session.execute(text(stmt), {"id": id}).one_or_none()
        if res is None:
            return None
        return PlaceModel(
            id=res[0],
            latitude=res[1],
            longitude=res[2],
            geoshape=res[3],
        )

    def create_place(
        self,
        session: Session,
        id: UUID,
        wikidata_id: str | None = None,
        wikidata_url: str | None = None,
        latitude: float | None = None,
        longitude: float | None = None,
        geoshape: str | None = None,
    ) -> PlaceModel:
        place_model = PlaceModel(
            id=id,
            latitude=latitude,
            longitude=longitude,
            geoshape=geoshape,
            wikidata_id=wikidata_id,
            wikidata_url=wikidata_url,
        )
        insert_place = """
            insert into tags (id, type, wikidata_id, wikidata_url)
                values (:id, :type, :wikidata_id, :wikidata_url);
            insert into places (id, latitude, longitude, geoshape)
                values (:id, :latitude, :longitude, :geoshape)
        """
        session.execute(text(insert_place), place_model.model_dump())
        return place_model

    def create_time(
        self,
        session: Session,
        id: UUID,
        datetime: datetime,
        calendar_model: str,
        precision: TimePrecision,
        wikidata_id: str | None = None,
        wikidata_url: str | None = None,
    ):
        time_model = TimeModel(
            id=id,
            datetime=datetime,
            calendar_model=calendar_model,
            precision=precision,
            wikidata_id=wikidata_id,
            wikidata_url=wikidata_url,
        )
        insert_time = """
            insert into tags (id, type, wikidata_id, wikidata_url)
                values (:id, :type, :wikidata_id, :wikidata_url);
            insert into times (id, datetime, calendar_model, precision)
                values (:id, :datetime, :calendar_model, :precision);
        """
        session.execute(text(insert_time), time_model.model_dump())
        return time_model

    def create_name(self, name: str, session: Session) -> NameModel:
        id = uuid4()
        insert_name = """
            insert into names (id, name)
                values (:id, :name);
        """
        session.execute(text(insert_name), {"id": id, "name": name})
        return NameModel(id=id, name=name)

    def get_name(self, name: str, session: Session) -> NameModel | None:
        get_name = """
            select id from names where names.name = :name;
        """
        name_id = session.execute(text(get_name), {"name": name}).scalar_one_or_none()
        if name_id is not None:
            return NameModel(id=name_id, name=name)
        else:
            return None

    @trace_db("create_tag_instance")
    def create_tag_instance(
        self,
        start_char: int,
        stop_char: int,
        summary_id: UUID,
        tag_id: UUID,
        tag_instance_time: str,
        time_precision: TimePrecision,
        after: list[UUID],
        session: Session,
    ) -> TagInstanceModel:
        with trace_block("get_story_order"):
            story_order = self.get_story_order(
                session=session,
                tag_id=tag_id,
                tag_instance_time=tag_instance_time,
                time_precision=time_precision,
                after=after,
            )

        with trace_block("update_story_orders"):
            self.update_story_orders(
                session=session,
                story_order=story_order,
                tag_id=tag_id,
            )

        id = uuid4()
        tag_instance = TagInstanceModel(
            id=id,
            start_char=start_char,
            stop_char=stop_char,
            summary_id=summary_id,
            tag_id=tag_id,
            story_order=story_order,
        )

        with trace_block("execute_tag_instance_insert"):
            stmt = """
                insert into tag_instances
                    (id, start_char, stop_char, summary_id, tag_id, story_order)
                values
                    (:id, :start_char, :stop_char, :summary_id, :tag_id, :story_order)        
            """
            session.execute(text(stmt), tag_instance.model_dump())

        return tag_instance

    @trace_db("get_story_order")
    def get_story_order(
        self,
        session: Session,
        tag_id: UUID,
        tag_instance_time: str,
        time_precision: TimePrecision,
        after: list[UUID],
    ) -> int:
        """Given a tag, find the order belonging to a given time."""
        summary_rows = session.execute(
            text(
                """
                select 
                    summaries.id as summary_id,
                    times.datetime as datetime, 
                    times.precision as precision
                from summaries 
                    -- given a summary, find its time tag
                    join tag_instances on tag_instances.summary_id = summaries.id
                    join tags on tags.id = tag_instances.tag_id and tags.type = 'TIME'
                    join times on times.id = tags.id
                where summaries.id in (
                    -- find all the summaries related to input tag_id
                    select summary_id from tag_instances where tag_id = :tag_id
                )
                order by times.datetime, times.precision
            """
            ),
            {"tag_id": tag_id},
        ).all()
        summary_map = {row.summary_id: row for row in summary_rows}
        if not summary_map:
            return 0

        story_order_rows = session.execute(
            text(
                """
                select 
                    summaries.id as summary_id,
                    tag_instances.story_order as story_order
                from summaries
                    join tag_instances on tag_instances.summary_id = summaries.id
                where summaries.id in :summary_ids
                    and tag_instances.tag_id = :tag_id
                    and tag_instances.story_order IS NOT NULL;
            """
            ),
            {
                "summary_ids": tuple([row.summary_id for row in summary_rows]),
                "tag_id": tag_id,
            },
        ).all()
        story_order_map = {row.summary_id: row.story_order for row in story_order_rows}

        story_order = sorted(
            [
                StoryOrder(
                    summary_id=summary_id,
                    story_order=story_order_map[summary_id],
                    datetime=row.datetime,
                    precision=row.precision,
                )
                for summary_id, row in summary_map.items()
                if summary_id in story_order_map
            ],
            key=lambda row: row.story_order,
        )
        if not story_order:
            return 0
        for row in story_order:
            if row.datetime < tag_instance_time:
                continue
            elif row.datetime == tag_instance_time and row.precision < time_precision:
                continue
            elif row.summary_id in after:
                # make a best effort to put this summary after the given IDs,
                # but only if the time matches
                continue
            else:
                return row.story_order
        # this tag instance occurs later than all existing tag instances
        return story_order[-1].story_order + 1

    @trace_db("update_story_orders")
    def update_story_orders(
        self, session: Session, tag_id: UUID, story_order: int
    ) -> None:
        """Increment story_order for every row of tag_instances with fkey tag_id where the
        current value of story_order is equal or greater than param story_order.
        """
        OFFSET = 10_000_000
        session.execute(
            text(
                """
                UPDATE tag_instances
                SET story_order = story_order + :offset 
                WHERE tag_id = :tag_id
                  AND story_order >= :story_order
                  AND story_order IS NOT NULL;

                UPDATE tag_instances
                SET story_order = story_order - (:offset - 1) 
                WHERE tag_id = :tag_id
                  AND story_order >= :story_order + :offset
                  AND story_order IS NOT NULL;
            """
            ),
            {"tag_id": tag_id, "story_order": story_order, "offset": OFFSET},
        )

    def get_time_and_precision_by_tags(
        self, session: Session, tag_ids: list[UUID]
    ) -> tuple[str, TimePrecision]:
        """Given a list of tag IDs, find the time and precision associated with them.
        Raises an exception when multiple are found.
        """
        row = session.execute(
            text(
                """
                select 
                    times.datetime as datetime, times.precision as precision
                from tags
                join times on tags.id = times.id
                where tags.id in :tag_ids;
            """
            ),
            {"tag_ids": tuple(tag_ids)},
        ).one()
        return row.datetime, row.precision

    def get_tags_by_wikidata_ids(self, wikidata_ids: list[str]) -> list[TagPointer]:
        if not wikidata_ids:
            return []
        with Session(self._engine, future=True) as session:
            rows = session.execute(
                text(
                    """
                    select id, wikidata_id
                    from tags 
                    where wikidata_id in :wikidata_ids;
                """
                ),
                {"wikidata_ids": tuple(wikidata_ids)},
            ).all()
        tag_pointers = [
            TagPointer(
                id=row.id,
                wikidata_id=row.wikidata_id,
            )
            for row in rows
        ]
        existing_wiki_ids = {tag.wikidata_id for tag in tag_pointers}
        for wikidata_id in wikidata_ids:
            if wikidata_id not in existing_wiki_ids:
                tag_pointers.append(TagPointer(wikidata_id=wikidata_id))
        return tag_pointers

    def add_name_to_tag(
        self, session: Session, tag_id: UUID, name: str, lang: str | None = None
    ):
        """Ensure name exists, and associate it with the tag."""
        # todo: handle lang
        name_model = self.get_name(name=name, session=session)
        if name_model is None:
            name_model = self.create_name(name=name, session=session)
        else:
            # check that this name/tag combo doesn't exist
            assert tag_id
            existing_row = session.execute(
                text(
                    """
                    select * from tag_names where tag_names.tag_id = :tag_id and tag_names.name_id = :name_id;
                """
                ),
                {"tag_id": tag_id, "name_id": name_model.id},
            ).one_or_none()
            if existing_row:
                return

        tag_names = TagNameAssocModel(name_id=name_model.id, tag_id=tag_id)

        stmt = """
            insert into tag_names (tag_id, name_id)
                values (:tag_id, :name_id);
        """
        session.execute(text(stmt), tag_names.model_dump())

    def add_story_names(
        self, tag_id: UUID, session: Session, story_names: list[StoryName]
    ) -> None:
        session.execute(
            text(
                """
                insert into story_names (id, tag_id, name, lang, description)
                values (:id, :tag_id, :name, :lang, :description)
            """
            ),
            [
                {
                    "id": uuid4(),
                    "tag_id": tag_id,
                    "name": story_name.name,
                    "lang": story_name.lang,
                    "description": story_name.description,
                }
                for story_name in story_names
            ],
        )

    def create_source(
        self,
        id: UUID,
        title: str,
        author: str,
        publisher: str,
        pub_date: str | None,
        citation_id: Optional[UUID] = None,
        **kwargs,
    ):
        """
        Create a new Source record, and optionally associate it with a Citation.
        """
        with Session(self._engine, future=True) as session:
            source = Source(
                id=id,
                title=title,
                author=author,
                publisher=publisher,
                pub_date=pub_date,
                kwargs=kwargs,
            )
            session.add(source)

            if citation_id is not None:
                self.create_citation_source_fkey(
                    source_id=id, citation_id=citation_id, session=session
                )
            session.commit()
            self._add_to_source_trie(source)

    def get_source_by_title(self, title: str) -> ADMSource | None:
        with Session(self._engine, future=True) as session:
            row = session.execute(
                text(
                    """
                    select id, title, author, publisher, pub_date from sources where title = :title;
                """
                ),
                {"title": title},
            ).one_or_none()
            if not row:
                return None
            return ADMSource(
                id=str(row.id),
                title=row.title,
                author=row.author,
                publisher=row.publisher,
                pub_date=str(row.pub_date),
            )

    def _add_to_source_trie(self, source: Source):
        """
        Add source title and author to the search trie,
        as well as their individual words.
        """
        id = source.id

        # add title
        self._source_trie.insert(source.title, guid=id)
        title_words = source.title.split(" ")
        if len(title_words) > 1:
            for word in title_words:
                self._source_trie.insert(word, guid=id)

        # add author
        self._source_trie.insert(source.author, guid=id)
        author_words = source.title.split(" ")
        if len(author_words) > 1:
            for word in author_words:
                self._source_trie.insert(word, guid=id)

    def update_entity_trie(
        self,
        new_string=None,
        new_string_guid=None,
        old_string=None,
        old_string_guid=None,
    ):
        """
        This method is now a no-op as we use PostgreSQL for text search instead of an in-memory trie.
        The method signature is kept for backwards compatibility.
        """
        pass

    def time_exists(
        self,
        datetime: str,
        calendar_model: str,
        precision: TimePrecision,
        session: Session,
    ) -> UUID | None:
        """Check if a time with the given parameters exists in the database.

        Args:
            datetime: The datetime string to check
            calendar_model: The calendar model to check
            precision: The time precision to check
            session: The database session

        Returns:
            tuple: (exists, id) where exists is True if a matching time exists, False otherwise
                  and id is the UUID of the matching time if exists is True, None otherwise
        """
        row = session.execute(
            text(
                """
                select id from times
                where datetime = :datetime
                and calendar_model = :calendar_model
                and precision = :precision
            """
            ),
            {
                "datetime": datetime,
                "calendar_model": calendar_model,
                "precision": precision,
            },
        ).scalar_one_or_none()

        return row

    @trace_db("bulk_create_tag_instances")
    def bulk_create_tag_instances(
        self,
        tag_instances: list[dict],
        tag_instance_time: str,
        time_precision: TimePrecision,
        after: list[UUID],
        session: Session,
    ) -> list[TagInstanceModel]:
        """Create multiple tag instances in a single operation for better performance."""
        # Group tag instances by tag_id for efficient story ordering
        instances_by_tag = defaultdict(list)
        for instance in tag_instances:
            instances_by_tag[instance["tag_id"]].append(instance)

        # Process each tag group
        result_instances = []

        for tag_id, instances in instances_by_tag.items():
            # Get the starting story order for this tag
            with trace_block(f"get_story_order_for_tag_{tag_id}"):
                story_order = self.get_story_order(
                    session=session,
                    tag_id=tag_id,
                    tag_instance_time=tag_instance_time,
                    time_precision=time_precision,
                    after=after,
                )

            # Update existing story orders in one operation
            with trace_block(f"update_story_orders_for_tag_{tag_id}"):
                self.update_story_orders(
                    session=session,
                    story_order=story_order,
                    tag_id=tag_id,
                )

            # Prepare all instances for this tag
            models = []
            values = []

            for i, instance in enumerate(instances):
                instance_id = uuid4()
                current_order = story_order + i

                model = TagInstanceModel(
                    id=instance_id,
                    start_char=instance["start_char"],
                    stop_char=instance["stop_char"],
                    summary_id=instance["summary_id"],
                    tag_id=tag_id,
                    story_order=current_order,
                )
                models.append(model)

                values.append(
                    {
                        "id": instance_id,
                        "start_char": instance["start_char"],
                        "stop_char": instance["stop_char"],
                        "summary_id": instance["summary_id"],
                        "tag_id": tag_id,
                        "story_order": current_order,
                    }
                )

            # Bulk insert all instances for this tag
            with trace_block(f"bulk_insert_for_tag_{tag_id}"):
                if values:
                    placeholders = []
                    all_params = {}

                    for i, val in enumerate(values):
                        placeholder = f"(:id_{i}, :start_char_{i}, :stop_char_{i}, :summary_id_{i}, :tag_id_{i}, :story_order_{i})"
                        placeholders.append(placeholder)

                        for key, value in val.items():
                            all_params[f"{key}_{i}"] = value

                    stmt = f"""
                        INSERT INTO tag_instances
                            (id, start_char, stop_char, summary_id, tag_id, story_order)
                        VALUES
                            {', '.join(placeholders)}
                    """
                    session.execute(text(stmt), all_params)

            result_instances.extend(models)

        return result_instances

<<<<<<< HEAD
    def update_story_order_bulk(self, tag_id: UUID, session: Session) -> None:
        """Update story_order values for all tag_instances of a given tag in bulk.

        This function will:
        1. Get all tag_instances for the given tag
        2. Build a dependency graph based on the 'after' field
        3. Perform a topological sort to get the correct order
        4. Update all story_order values in a single transaction

        Args:
            tag_id: The UUID of the tag to update
            session: The database session to use

        Raises:
            ValueError: If a circular dependency is detected
        """
        # Get all tag_instances for this tag
        query = """
            SELECT summary_id, after
            FROM tag_instances
            WHERE tag_id = :tag_id
        """
        result = session.execute(text(query), {"tag_id": tag_id})

        # Build dependency graph
        graph = defaultdict(list)
        for row in result:
            summary_id = row[0]
            after = row[1] if row[1] else []
            for dep in after:
                graph[str(dep)].append(str(summary_id))

        # Perform topological sort
        visited = set()
        temp = set()
        ordered_summaries = []

        def visit(node):
            if node in temp:
                raise ValueError("Circular dependency detected")
            if node not in visited:
                temp.add(node)
                for neighbor in graph.get(node, []):
                    visit(neighbor)
                temp.remove(node)
                visited.add(node)
                ordered_summaries.append(UUID(node))

        # Visit all nodes
        all_nodes = set(graph.keys()).union(
            node for neighbors in graph.values() for node in neighbors
        )
        for node in all_nodes:
            if node not in visited:
                visit(node)

        # Reverse the list since we want dependencies to come first
        ordered_summaries.reverse()

        # Now that we know there are no circular dependencies, create the temporary table
        # and update the story orders
        temp_table_query = """
            CREATE TEMP TABLE temp_story_orders (
                summary_id UUID PRIMARY KEY,
                new_order INTEGER
            );
        """
        session.execute(text(temp_table_query))

        try:
            # Insert the new orders into temp table
            for idx, summary_id in enumerate(ordered_summaries):
                insert_query = """
                    INSERT INTO temp_story_orders (summary_id, new_order)
                    VALUES (:summary_id, :new_order)
                """
                session.execute(
                    text(insert_query),
                    {"summary_id": summary_id, "new_order": idx * 1000},
                )

            # Update the actual tag_instances table using the temp table
            update_query = """
                UPDATE tag_instances
                SET story_order = temp_story_orders.new_order
                FROM temp_story_orders
                WHERE tag_instances.summary_id = temp_story_orders.summary_id
                AND tag_instances.tag_id = :tag_id
            """
            session.execute(text(update_query), {"tag_id": tag_id})
        finally:
            # Clean up temp table
            session.execute(text("DROP TABLE IF EXISTS temp_story_orders"))

    def update_order_story_bulk(self, tag_id: UUID) -> None: ...
=======
    def update_order_story_bulk(self, story_id: UUID) -> None: ...
>>>>>>> a6c2ab34
<|MERGE_RESOLUTION|>--- conflicted
+++ resolved
@@ -1236,7 +1236,6 @@
 
         return result_instances
 
-<<<<<<< HEAD
     def update_story_order_bulk(self, tag_id: UUID, session: Session) -> None:
         """Update story_order values for all tag_instances of a given tag in bulk.
 
@@ -1331,7 +1330,4 @@
             # Clean up temp table
             session.execute(text("DROP TABLE IF EXISTS temp_story_orders"))
 
-    def update_order_story_bulk(self, tag_id: UUID) -> None: ...
-=======
-    def update_order_story_bulk(self, story_id: UUID) -> None: ...
->>>>>>> a6c2ab34
+    def update_order_story_bulk(self, tag_id: UUID) -> None: ...